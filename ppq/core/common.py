# PPQ 全局配置，你可以自由修改下列属性以达成特定目的。
# PPQ System configuration
# You can modify following codes for your own purpose.


# Observer 中，最小 scale 限制，所有小于该值的 scale 将被该值覆盖
OBSERVER_MIN_SCALE = 1e-7
# Observer 中 kl 散度的计算设备
OBSERVER_KL_COMPUTING_DEVICE = 'cpu'
# Observer 中 hist 箱子的个数
OBSERVER_KL_HIST_BINS = 8192
# Observer 中 percentile 的参数
OBSERVER_PERCENTILE = 0.9999
# Observer 中 mse 校准方法 hist 箱子的个数
OBSERVER_MSE_HIST_BINS = 8192


# PPLCUDA 中所有需要与 Conv 融合的激活函数
PPLCUDA_ACTIVATIONS = {'Clip', 'LeakyRelu', 'Relu', 'Sigmoid'}
<<<<<<< HEAD

ORT_OOS_FUSE_START_OPS = {'Conv', 'GlobalAveragePool', 'AveragePool', 'Add', 'Mul', 'Matmul'}
ORT_MICROSOFT_CONTRIB_LINEAR_OPS = {'Add', 'Mul'}

=======
>>>>>>> d4f3146d
# PASSIVE OPERATIONS 是那些不参与计算的 Op, 这些 op 的输入与输出将直接共享 scale
PASSIVE_OPERATIONS = {
    'Resize', 'MaxPool', 'GlobalMaxPool', 'Reshape',
    'Slice', 'Pad', 'Split', 'Transpose'}
<<<<<<< HEAD

=======
>>>>>>> d4f3146d
# LINEAR ACTIVATIONS 是所有线性激活层，PPQ 将执行计算层与线性激活层的联合定点，不论后端是否真的做了图融合。
# 事实上就算后端不融合这些层，执行联合定点也是有益无害的。
LINEAR_ACTIVATIONS = {'Relu', 'Clip'}

# COPUTING OP 是所有计算层，该属性被用于联合定点和子图切分
COMPUTING_OP = {'Conv', 'Gemm', 'ConvTranspose'}
# SOI OP 是所有产生 SOI 输出的节点类型，该属性被用于子图切分
SOI_OP = {'TopK', 'Shape', 'NonMaxSuppression'}
# 强制联合定点的算子种类
COMPELING_OP_TYPES = {'Add',' Sub', 'Concat'}


# 要做 Bias Correction 的算子种类
BIAS_CORRECTION_INTERST_TYPE = {'Conv', 'Gemm', 'ConvTranspose'}

# Training Based Pass 抽样大小
NUM_OF_CHECKPOINT_FETCHS = 4096

# 误差容忍度
CHECKPOINT_TOLERANCE = 1

# SUB GRAPH 中最多计算算子的个数
OPTIM_ADVOPT_GRAPH_MAXSIZE = 4
# ROUNDING LOSS 系数
OPTIM_ADVOPT_RLOSS_MULTIPLIER = 1

# ONNX 导出图的时候，producer的名字
ONNX_EXPORT_NAME = 'PPL Quantization Tool - Onnx Export'
# ONNX 导出图的时候，opset的版本，这玩意改了可能就要起飞了
ONNX_EXPORT_OPSET = 11
# ONNX 导出图的时候，onnx version，这玩意改了可能就要起飞了
ONNX_VERSION = 6<|MERGE_RESOLUTION|>--- conflicted
+++ resolved
@@ -17,21 +17,14 @@
 
 # PPLCUDA 中所有需要与 Conv 融合的激活函数
 PPLCUDA_ACTIVATIONS = {'Clip', 'LeakyRelu', 'Relu', 'Sigmoid'}
-<<<<<<< HEAD
 
 ORT_OOS_FUSE_START_OPS = {'Conv', 'GlobalAveragePool', 'AveragePool', 'Add', 'Mul', 'Matmul'}
 ORT_MICROSOFT_CONTRIB_LINEAR_OPS = {'Add', 'Mul'}
 
-=======
->>>>>>> d4f3146d
 # PASSIVE OPERATIONS 是那些不参与计算的 Op, 这些 op 的输入与输出将直接共享 scale
 PASSIVE_OPERATIONS = {
     'Resize', 'MaxPool', 'GlobalMaxPool', 'Reshape',
     'Slice', 'Pad', 'Split', 'Transpose'}
-<<<<<<< HEAD
-
-=======
->>>>>>> d4f3146d
 # LINEAR ACTIVATIONS 是所有线性激活层，PPQ 将执行计算层与线性激活层的联合定点，不论后端是否真的做了图融合。
 # 事实上就算后端不融合这些层，执行联合定点也是有益无害的。
 LINEAR_ACTIVATIONS = {'Relu', 'Clip'}
