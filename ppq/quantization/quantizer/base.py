from abc import ABCMeta, abstractmethod, abstractproperty
from typing import Iterable, Union

import torch
from ppq.api.setting import *
from ppq.core import (OperationMeta, OperationQuantizationConfig,
                      QuantizationPolicy, QuantizationStates, RoundingPolicy,
                      TargetPlatform, TensorQuantizationConfig,
                      empty_ppq_cache)
from ppq.executor import BaseGraphExecutor
from ppq.IR import BaseGraph, QuantableGraph, QuantableOperation
from ppq.IR.base.command import QuantizeOperationCommand
from ppq.IR.base.graph import Operation
from ppq.IR.morph import GraphReplacer
from ppq.IR.quantize import QuantableVariable
from ppq.IR.search import SearchableGraph
from ppq.executor.torch import TorchExecutor
from ppq.quantization.optim import *


class BaseQuantizer(metaclass = ABCMeta):
    def __init__(
        self,
        graph: BaseGraph,
        verbose: bool = True
    ) -> None:
        if not isinstance(graph, BaseGraph):
            raise TypeError(f'To initialize a Quantizer, a BaseGraph instance is needed.'\
                f' While {type(graph)} was givne, if your graph is maintained by GraphCommandProcesser, '\
                'use GraphCommandProcesser.graph here instead.')
        self._verbose = verbose
        self._processer_chain = None
        self._graph = graph

    @ empty_ppq_cache
    def quantize(
        self,
        inputs: Union[torch.Tensor, list, dict],
        calib_dataloader: Iterable,
        executor: BaseGraphExecutor,
        setting: QuantizationSetting,
        **kwargs
    ) -> None:

        # step - 1, build graph processer chain
        self._processer_chain = SearchableGraph(QuantableGraph(GraphReplacer(self._graph)))

        # step - 2, prequant pipeline:
        # prequant pipeline will change your network sturcture and float value.
        prequant_pipeline = self.build_prequant_pipeline(
            setting, executor=executor)
        prequant_pipeline.optimize(                
            graph=self._processer_chain,
            dataloader=calib_dataloader,
            executor=executor,
            verbose=self._verbose,
            **kwargs)

        # step - 3, quantize all operation(need meta data.)
        executor.load_graph(self._graph)
        executor.tracing_operation_meta(inputs=inputs)
        self.quantize_operations(quantable_opeartion_types=self.quant_operation_types)

        # quantize operation will modify network sturcture
        # it is necessary calling self._executor before further execution
        # step - 4, calling graph optimization pipeline
        executor.load_graph(self._graph)
        quant_pipeline = self.build_quant_pipeline(
            setting, executor=executor)

        quant_pipeline.optimize(
            graph=self._processer_chain,
            dataloader=calib_dataloader,
            executor=executor,
            verbose=self._verbose,
            **kwargs
        )

        if self._verbose: 
            print(self.report(), end='')
            print('Network Quantization Finished.')
        # check if all quantization configs have been processed
        for name, operation in self._graph.operations.items():
            if isinstance(operation, QuantableOperation):
                for config in operation.config.input_quantization_config + \
                    operation.config.output_quantization_config:
                    if QuantizationStates.can_export(config.state) and False:
                        raise RuntimeError(
                            f'Quantize point of opeartion {name} has not been initilized, '\
                            'All quantize points must got processed during your optim passes.'
                        )

    @ empty_ppq_cache
    def quantize_operations(
        self,
        quantable_opeartion_types: set,
        operation_platforms: dict = None,
        operation_quantization_configs: dict = None,
    ) -> None:
        if operation_platforms is None: operation_platforms = {}
        if operation_quantization_configs is None: operation_quantization_configs = {}

        # build operation_platforms
        # every op MUST have a target platform
        for op_name, operation in self._graph.operations.items():
            # some operation has a predefined platform, just skip.
            if operation.platform != TargetPlatform.UNSPECIFIED:
                operation_platforms[op_name] = operation.platform
            elif operation.type in quantable_opeartion_types:
                operation_platforms[op_name] = self.target_platform
            else: operation_platforms[op_name] = self.default_platform

            # maunnl override.
            if op_name in operation_platforms: 
                operation.platform = operation_platforms[op_name]

        # build operation_quantization_configs
        # every quantable op MUST have a quantization config
        # if operation.type is listed in quantable_opeartion_types while a operation_quantization_configs is given
        # it will override the setting of quantable_opeartion_types
        for op_name, operation in self._graph.operations.items():
            if not TargetPlatform.is_quantized_platform(operation_platforms[op_name]): continue
            # operation information is tracing data, which created in self.__init__
            # it contains useful metadata from creating a Quantizable Operation object
            if operation.meta_data is None:
                raise ValueError(f'Operation {op_name} has no meta data yet. calling executor.tracing_meta')

            if operation.type in quantable_opeartion_types:
                if op_name in operation_quantization_configs: continue
                else: operation_quantization_configs[op_name] = (
                    self.init_quantize_config(operation=operation)
                )

        for op_name, operation in list(self._graph.operations.items()):
            # check whether given operation has been quantized,
            # if operation has been quantized, that always means aonther
            # quantizer is in charge of processing the given graph,
            # which is not allowed in ppq.
            if isinstance(operation, QuantableOperation):
                raise TypeError(
                    f'Operation {operation} has been quantized, it is not allowed to quantize a graph for multiple times.')

            # operation_quantization_configs, operation_platforms defines a detailed quantization scheme
            # it is a combination of user-written quantization config and quantizer's interal policy.
            # once quantization_config_lookup_table was given, it wiil override the quantization config
            # defined in Quantizier.default_operation_quantization_config
            target_platform  = operation_platforms[op_name]

            if TargetPlatform.is_quantized_platform(target_platform):
                if op_name not in operation_quantization_configs:
                    raise KeyError(f'Can not find quantization configuration for operation {op_name}, '
                                   'if you are dispatching operations manually, '
                                   'make sure all operations that you sent to quantized platform is '
                                   'quantable and recognizable for your quantizer.')
                quantization_config = operation_quantization_configs[op_name]
                self._processer_chain(
                    QuantizeOperationCommand(
                        op_name=operation.name, 
                        target_platform=target_platform, 
                        config=quantization_config
                    )
                )
            else:
                operation.platform = target_platform
        # end for

    @ staticmethod
    def create_default_quant_config(
        operation_meta: OperationMeta, num_of_bits: int, 
        quant_min: int, quant_max: int, observer_algorithm: str,
        policy: QuantizationPolicy, rounding: RoundingPolicy,
    ) -> OperationQuantizationConfig:
        num_of_related_vars = operation_meta.num_of_input + operation_meta.num_of_output
        configs = [TensorQuantizationConfig(
            policy=policy, rounding=rounding,
            num_of_bits=num_of_bits, scale=None, offset=None,
            quant_min=quant_min, quant_max=quant_max,
            observer_algorithm=observer_algorithm,
        ) for _ in range(num_of_related_vars)]
        return OperationQuantizationConfig(
            input_quantization_configs=configs[: operation_meta.num_of_input],
            output_quantization_configs=configs[operation_meta.num_of_input: ],
        )

    @ abstractmethod
    def init_quantize_config(self, operation: Operation) -> OperationQuantizationConfig:
        raise NotImplementedError('Quantizier does not have a default operation quantization config yet.')

    @ abstractproperty
    @ property
    def quant_operation_types(self) -> set:
        raise NotImplementedError('Quantizier does not have a quantable op set yet.') 

    @ abstractproperty
    @ property
    def target_platform(self) -> TargetPlatform:
        raise NotImplementedError('Quantizier does not have a default platfrom setting yet.')

    @ abstractproperty
    @ property
    def default_platform(self) -> TargetPlatform:
        raise NotImplementedError('Quantizier does not have a default platfrom setting yet.')

    @ abstractproperty
    @ property
    def quantize_policy(self) -> QuantizationPolicy:
        raise NotImplementedError('Quantizier does not have a default quantization policy yet.')

    @ abstractproperty
    @ property
    def rounding_policy(self):
        raise NotImplementedError('Implement this first.')

    def report(self) -> str:
        debug_str = ''
        # stats:
        quant_ops = [op for op in self._graph.operations.values() if isinstance(op, QuantableOperation)]
        quant_vars = [var for var in self._graph.variables.values() if isinstance(var, QuantableVariable)]
        quant_cfgs = []
        
        config_states_cnt = {state: 0 for state in QuantizationStates}
        for op in quant_ops:
            for cfg, _ in op.config_with_variable:
                config_states_cnt[cfg.state] += 1
                quant_cfgs.append(cfg)

        debug_str += '--------- Network Snapshot ---------\n'
        debug_str += f'Num of Op:                    [{len(self._graph.operations)}]\n'
        debug_str += f'Num of Quantized Op:          [{len(quant_ops)}]\n'
        debug_str += f'Num of Variable:              [{len(self._graph.variables)}]\n'
        debug_str += f'Num of Quantized Var:         [{len(quant_vars)}]\n'
        debug_str += '------- Quantization Snapshot ------\n'
        debug_str += f'Num of Quant Config:          [{len(quant_cfgs)}]\n'
        for state, cnt in config_states_cnt.items():
            if cnt <= 0: continue
            padding_str = ' ' * max(28 - len(state.name), 0)
            debug_str += f'{state.name}:{padding_str} [{cnt}]\n'
        return debug_str

    def build_quant_pipeline(
        self, setting: QuantizationSetting, 
        executor: BaseGraphExecutor) -> QuantizationOptimizationPipeline:
        assert isinstance(setting, QuantizationSetting), (
            f'PPQ needs a OptimSetting instance to initialize optimization pipeline,'
            f' however {type(setting)} was given.')
        
        list_of_passes = []

        if setting.ssd_equalization:
            equalization_setting = setting.ssd_setting
            list_of_passes.append(SSDEqualizationPass(
                optimize_level       = equalization_setting.opt_level,
                channel_ratio        = equalization_setting.channel_ratio,
                loss_threshold       = equalization_setting.loss_threshold,
                layer_norm           = equalization_setting.layer_norm,
                iteration            = equalization_setting.iteration
            ))
        
        if setting.channel_split:
            channel_split_setting = setting.channel_split_setting
            list_of_passes.append(ChannelSplitPass(
            interested_layers = channel_split_setting.interested_layers,
            search_directions = channel_split_setting.search_directions,
            expand_ratio      = channel_split_setting.expand_ratio,
            split_ratio       = channel_split_setting.split_ratio,
            grid_aware        = channel_split_setting.grid_aware
            ))

        if setting.weight_split:
            weight_split_setting = setting.weight_split_setting
            list_of_passes.append(WeightSplitPass(
                interested_layers = weight_split_setting.interested_layers,
                loss_reduce_thre  = weight_split_setting.loss_reduce_thre
            ))

        if setting.fusion:
            fusion_setting  = setting.fusion_setting
            if fusion_setting.refine_quantization:
                list_of_passes.append(QuantizeRefinePass())

            list_of_passes.append(QuantizeFusionPass(
                platform=self.target_platform,
                fuse_activation=fusion_setting.fuse_activation,
                fuse_passive_op=fusion_setting.fuse_passive_op
            ))

            if fusion_setting.fuse_conv_add:
                list_of_passes.append(PPLCudaAddConvReluMerge())
            
            if fusion_setting.remove_useless_quantization:
                list_of_passes.append(QuantizeReducePass())

        if setting.quantize_parameter:
            param_setting = setting.quantize_parameter_setting
            list_of_passes.append(ParameterQuantizePass(
                method=param_setting.calib_algorithm))

        if setting.quantize_activation:
            act_setting = setting.quantize_activation_setting
            if act_setting.per_layer_calibration:
                list_of_passes.append(RuntimePerlayerCalibrationPass(
                    method=act_setting.calib_algorithm))
            else:
                list_of_passes.append(RuntimeCalibrationPass(
                    method=act_setting.calib_algorithm))
            
            if act_setting.inplace_act_quantization:
                list_of_passes.append(InplaceQuantizationSettingPass())
        
        if setting.fusion:
            if fusion_setting.align_quantization:
                list_of_passes.append(QuantAlignmentPass(
                    elementwise_merge_method = fusion_setting.align_elementwise_to,
                    concat_merge_method = fusion_setting.align_concat_to,
                    force_overlap = fusion_setting.force_alignment_overlap
                ))

        if setting.quantize_parameter:
            param_setting = setting.quantize_parameter_setting
            if param_setting.quantize_passive_parameter:
                list_of_passes.append(PassiveParameterQuantizePass())
        
        if setting.lsq_optimization:
            lsq_setting = setting.lsq_optimization_setting
            list_of_passes.append(LearningStepSizeOptimization(
                interested_layers      = lsq_setting.interested_layers,
                epochs                 = lsq_setting.epochs,
                lr                     = lsq_setting.lr,
                scale_multiplier       = lsq_setting.scale_multiplier,
<<<<<<< HEAD
=======
                collecting_device      = lsq_setting.collecting_device
>>>>>>> 9c0110a6
            )
        )
        
        if setting.blockwise_reconstruction:
            brecq_setting = setting.blockwise_reconstruction_setting
            list_of_passes.append(BlockwiseReconstructionPass(
                interested_layers = brecq_setting.interested_layers,
                tune_act_scale    = brecq_setting.tune_act_scale,
                epochs            = brecq_setting.epochs,
                lr                = brecq_setting.lr,
                lamda             = brecq_setting.lamda,
                scale_multiplier  = brecq_setting.scale_multiplier,
                collecting_device = brecq_setting.collecting_device
            )
        )

        if setting.advanced_optimization:
            optim_setting = setting.advanced_optimization_setting
            list_of_passes.append(AdvancedQuantOptimization(
                collecting_device = optim_setting.collecting_device,
                limit             = optim_setting.limit,
                lr                = optim_setting.lr,
                check             = optim_setting.auto_check,
                interested_layers = optim_setting.interested_layers,
                interested_outputs= optim_setting.interested_outputs,
                steps             = optim_setting.steps
            )
        )

        if setting.bias_correct:
            list_of_passes.append(BiasCorrectionPass(
                auto_check = setting.bias_correct_setting.auto_check,
                interested_output = setting.bias_correct_setting.interested_outputs,
                verbose    = setting.bias_correct_setting.verbose,
                max_steps  = setting.bias_correct_setting.max_steps
            )
        )
        if setting.quantize_parameter:
            if param_setting.baking_parameter:
                list_of_passes.append(ParameterBakingPass())
            
        if setting.extension:
            list_of_passes.append(ExtensionPass(
                setting.extension_setting.my_first_parameter))
    
        
        return QuantizationOptimizationPipeline(passes=list_of_passes)

    def build_prequant_pipeline(
        self, setting: QuantizationSetting, 
        executor: BaseGraphExecutor) -> QuantizationOptimizationPipeline:
        assert isinstance(setting, QuantizationSetting), (
            f'PPQ needs a OptimSetting instance to initialize optimization pipeline,'
            f' however {type(setting)} was given.')
        
        list_of_passes = []

        if setting.equalization:
            equalization_setting = setting.equalization_setting
            list_of_passes.append(LayerwiseEqualizationPass(
                optimize_level       = equalization_setting.opt_level,
                iterations           = equalization_setting.iterations,
                weight_threshold     = equalization_setting.value_threshold,
                including_bias       = equalization_setting.including_bias,
                including_activation = equalization_setting.including_act,
                bias_mutiplier       = equalization_setting.bias_multiplier,
                activation_mutiplier = equalization_setting.act_multiplier
            ))
        
        if setting.matrix_factorization:
            list_of_passes.append(MatrixFactorizationPass(
                interested_layers=setting.matrix_factorization_setting.interested_layers,
                method=setting.matrix_factorization_setting.method
            ))

        return QuantizationOptimizationPipeline(passes=list_of_passes)<|MERGE_RESOLUTION|>--- conflicted
+++ resolved
@@ -327,10 +327,7 @@
                 epochs                 = lsq_setting.epochs,
                 lr                     = lsq_setting.lr,
                 scale_multiplier       = lsq_setting.scale_multiplier,
-<<<<<<< HEAD
-=======
                 collecting_device      = lsq_setting.collecting_device
->>>>>>> 9c0110a6
             )
         )
         
