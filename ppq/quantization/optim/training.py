--- conflicted
+++ resolved
@@ -34,10 +34,6 @@
 ) -> Dict[str, float]:
     """loss computing for fp32 and quantized graph outputs, used 
     in multiple training-based algorithms below
-<<<<<<< HEAD
-=======
-
->>>>>>> 9c0110a6
     Args:
         output_names (List[str]): output variable names
         graph (BaseGraph): ppq ir graph
@@ -45,10 +41,6 @@
         collate_fn (Callable): batch collate func
         executor (TorchExecutor): ppq torch executor
         loss_fn (Callable, optional): loss computing func. Defaults to torch_mean_square_error.
-<<<<<<< HEAD
-=======
-
->>>>>>> 9c0110a6
     Returns:
         Dict[str, float]: loss dict for variables specified in `output_names`
     """
@@ -89,39 +81,11 @@
     """block construction function of training-based algorithms, if `block_limit`
     is not specified, block grandularity will be controlled by the default value
     OPTIM_ADVOPT_GRAPH_MAXSIZE specified in ppq.core.common
-<<<<<<< HEAD
+
     Args:
         graph (BaseGraph): ppq ir graph
         executing_order (List[Operation]): topo search order
         block_limit (int, optional): controls maximum depth of a block. Defaults to None.
-    Returns:
-        List[TrainableBlock]: list of all partitioned blocks
-    """
-    visited_ops = set()
-    blocks = []
-    block_builder = BlockBuilder(graph=graph, topo_order=executing_order)
-
-    for op in graph.operations.values():
-        # start from computing op
-        if op not in visited_ops and isinstance(op, QuantableOperation)\
-            and op.is_computing_op:
-            if block_limit is None:
-                block = block_builder.build(op, OPTIM_ADVOPT_GRAPH_MAXDEPTH)
-            else:
-                # use given limit
-                block = block_builder.build(op, block_limit)
-            # by default blocks are exclusive from each other
-            for op in block.rps:
-                visited_ops.add(op)
-            blocks.append(block)
-    return blocks
-=======
-
-    Args:
-        graph (BaseGraph): ppq ir graph
-        executing_order (List[Operation]): topo search order
-        block_limit (int, optional): controls maximum depth of a block. Defaults to None.
->>>>>>> 9c0110a6
 
     Returns:
         List[TrainableBlock]: list of all partitioned blocks
@@ -865,10 +829,6 @@
                 |     block-2                                      |       |
               _Relu____|_                                        _Relu_____|_
                 |                                                  |
-<<<<<<< HEAD
-=======
-
->>>>>>> 9c0110a6
         
         If `interested_layers` parameter is specified, then only blocks which contains operations specified in `interested_layers`
     will be tuned, otherwise all partitioned blocks will be tuned by default.
@@ -881,22 +841,15 @@
                 interested_layers: List[str] = [],
                 epochs: int = 30,
                 lr: float = 5e-5,
-<<<<<<< HEAD
-                scale_multiplier: float = 2.0
-=======
                 scale_multiplier: float = 2.0,
                 collecting_device: str = 'cuda'
->>>>>>> 9c0110a6
     ) -> None:
         super().__init__(name=name)
         self.interested_layers = interested_layers
         self.epochs = epochs
         self.lr = lr
         self.scale_multiplier = scale_multiplier
-<<<<<<< HEAD
-=======
         self.collecting_device = collecting_device
->>>>>>> 9c0110a6
     
     def initiate_param(self,
                     block: TrainableBlock,
