--- conflicted
+++ resolved
@@ -291,14 +291,11 @@
         # scale multiplifer for bias(passive quantized param)
         self.scale_multiplier       = 2.0
 
-<<<<<<< HEAD
-=======
         # collecting device for block input and output
         # turn this to cpu if CUDA OOM Error
         self.collecting_device      = 'cuda'
 
 
->>>>>>> 9c0110a6
 
 class BlockwiseReconstructionSetting():
      def __init__(self) -> None:
